name: build-docs
on:
<<<<<<< HEAD
  push:
    branches:
      - 'master'
      
=======
  pull_request_target:
    types:
      - closed

>>>>>>> 3b289ff5
jobs:
  build:
    if: github.event.pull_request.merged == true
    runs-on: ubuntu-latest
    steps:
    - uses: actions/checkout@v2
      with:
          fetch-depth: 0
    - name: Set up Python
      uses: actions/setup-python@v2
      with:
        python-version: '3.9.x'
    - name: Install dependencies
      run: |
        python -m pip install poetry
        poetry install
        poetry run pip install 'setuptools==59.5.0' # temporary fix for https://github.com/pytorch/pytorch/pull/69904
    - name: Generate docs
      run: |
        bash -x docs/generate_docs.sh
        git config user.name 'qdrant'
        git config user.email 'qdrant@users.noreply.github.com'
        git config pull.rebase false
        git remote set-url origin https://x-access-token:${{ secrets.GITHUB_TOKEN }}@github.com/$GITHUB_REPOSITORY
        git checkout $GITHUB_HEAD_REF
        git add ./docs && git commit -m "docs: auto-generate docs with sphinx" && git pull && git push || true<|MERGE_RESOLUTION|>--- conflicted
+++ resolved
@@ -1,16 +1,9 @@
 name: build-docs
 on:
-<<<<<<< HEAD
-  push:
-    branches:
-      - 'master'
-      
-=======
   pull_request_target:
     types:
       - closed
 
->>>>>>> 3b289ff5
 jobs:
   build:
     if: github.event.pull_request.merged == true
