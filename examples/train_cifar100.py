--- conflicted
+++ resolved
@@ -4,23 +4,18 @@
 import pytorch_lightning as pl
 import torch
 import torch.nn as nn
-<<<<<<< HEAD
+from torch.utils.data import Dataset
 from quaterion import Quaterion, TrainableModel
-from quaterion.dataset import GroupSimilarityDataLoader, SimilarityGroupSample
+from quaterion.dataset import (
+    GroupSimilarityDataLoader,
+    SimilarityGroupSample,
+    SimilarityGroupDataset,
+)
 from quaterion.loss import TripletLoss, SimilarityLoss
-=======
->>>>>>> a0b011fe
-from quaterion_models.encoders import Encoder
 from quaterion_models.heads import EmptyHead, EncoderHead
 from quaterion_models.types import CollateFnType
-from torch.utils.data import Dataset
-<<<<<<< HEAD
-=======
+from quaterion_models.encoders import Encoder
 
-from quaterion import Quaterion, TrainableModel
-from quaterion.dataset import GroupSimilarityDataLoader, SimilarityGroupSample
-from quaterion.loss import ArcFaceLoss, SimilarityLoss
->>>>>>> a0b011fe
 
 try:
     import torchvision
@@ -33,39 +28,26 @@
     sys.exit(1)
 
 
-class CIFAR100Dataset(Dataset):
-    def __init__(self, train: bool = True):
-        super().__init__()
-        # Mean and std values taken from https://github.com/LJY-HY/cifar_pytorch-lightning/blob/master/datasets/CIFAR.py#L43
-        self.mean = [0.4914, 0.4822, 0.4465]
-        self.std = [0.2023, 0.1994, 0.2010]
-        self.path = os.path.join(os.path.expanduser("~"), "torchvision", "datasets")
+def get_dataloader():
+    # Mean and std values taken from https://github.com/LJY-HY/cifar_pytorch-lightning/blob/master/datasets/CIFAR.py#L43
+    mean = [0.4914, 0.4822, 0.4465]
+    std = [0.2023, 0.1994, 0.2010]
+    path = os.path.join(os.path.expanduser("~"), "torchvision", "datasets")
 
-        if train:
-            transform = transforms.Compose(
-                [
-                    transforms.RandomCrop(32, padding=4),
-                    transforms.RandomHorizontalFlip(),
-                    transforms.ToTensor(),
-                    transforms.Normalize(self.mean, self.std),
-                ]
-            )
+    transform = transforms.Compose(
+        [
+            transforms.RandomCrop(32, padding=4),
+            transforms.RandomHorizontalFlip(),
+            transforms.ToTensor(),
+            transforms.Normalize(mean, std),
+        ]
+    )
 
-        else:
-            transform = transforms.Compose(
-                [transforms.ToTensor(), transforms.Normalize(self.mean, self.std)]
-            )
-
-        self.data = datasets.CIFAR100(
-            root=self.path, train=train, download=True, transform=transform
-        )
-
-    def __getitem__(self, index: int) -> SimilarityGroupSample:
-        image, label = self.data[index]
-        return SimilarityGroupSample(obj=image, group=label)
-
-    def __len__(self) -> int:
-        return len(self.data)
+    dataset = SimilarityGroupDataset(
+        datasets.CIFAR100(root=path, download=True, transform=transform)
+    )
+    dataloader = GroupSimilarityDataLoader(dataset, batch_size=128, shuffle=True)
+    return dataloader
 
 
 class MobilenetV3Encoder(Encoder):
@@ -82,14 +64,14 @@
     def embedding_size(self) -> int:
         return self._embedding_size
 
+    def forward(self, images):
+        return self.encoder.forward(images)
+
     def get_collate_fn(self) -> CollateFnType:
         return self._simple_collate_fn
 
     def _simple_collate_fn(self, batch):
         return torch.stack(batch)
-
-    def forward(self, images):
-        return self.encoder.forward(images)
 
 
 class Model(TrainableModel):
@@ -105,11 +87,7 @@
         return EmptyHead(input_embedding_size)
 
     def configure_loss(self) -> SimilarityLoss:
-<<<<<<< HEAD
         return TripletLoss()
-=======
-        return ArcFaceLoss(self._embedding_size, self._num_groups)
->>>>>>> a0b011fe
 
     def configure_optimizers(self):
         optimizer = torch.optim.Adam(self.model.parameters(), self._lr)
@@ -117,9 +95,7 @@
 
 
 model = Model()
-train_dataloader = GroupSimilarityDataLoader(
-    CIFAR100Dataset(train=True), batch_size=128, shuffle=True
-)
+train_dataloader = get_dataloader()
 
 trainer = pl.Trainer(
     gpus=1 if torch.cuda.is_available() else 0, num_nodes=1, max_epochs=10
