import torch

from torch import Tensor, pairwise_distance, cosine_similarity
from torch.nn import functional as F


class SiameseDistanceMetric:
    """The metric for the contrastive loss."""

    @staticmethod
<<<<<<< HEAD
    def euclidean(x: Tensor, y: Tensor) -> Tensor:
        """Compute euclidean distance

        Args:
            x: shape: (batch_size, ...)
            y: shape: (batch_size, ...)

        Returns:
            Tensor: shape (batch_size, 1)
        """
        return pairwise_distance(x, y, p=2)

    @staticmethod
    def manhattan(x: Tensor, y: Tensor) -> Tensor:
        """Compute manhattan distance

        Args:
            x: shape: (batch_size, ...)
            y: shape: (batch_size, ...)

        Returns:
            Tensor: shape (batch_size, 1)
        """
        return pairwise_distance(x, y, p=1)

    @staticmethod
    def cosine_distance(x: Tensor, y: Tensor) -> Tensor:
        """Compute cosine distance

        Args:
            x: shape: (batch_size, ...)
            y: shape: (batch_size, ...)

        Returns:
            Tensor: shape (batch_size, 1)
        """

        return 1 - cosine_similarity(x, y)

    @staticmethod
    def dot_product_distance(x: Tensor, y: Tensor) -> Tensor:
        """Compute dot product distance

        Dot product distance may have unexpected effects. Make sure you entirely
        understand how it works itself, and with chosen loss function especially.

        Args:
            x: shape: (batch_size, ...)
            y: shape: (batch_size, ...)

        Returns:
            Tensor: shape (batch_size, 1)
        """
        return -torch.einsum("id,jd->j", x, y)
=======
    def euclidean(x: Tensor, y: Tensor, matrix=False) -> Tensor:
        if not matrix:
            return pairwise_distance(x, y, p=2)
        raise NotImplementedError()

    @staticmethod
    def manhattan(x: Tensor, y: Tensor, matrix=False) -> Tensor:
        if not matrix:
            return pairwise_distance(x, y, p=1)
        raise NotImplementedError()

    @staticmethod
    def cosine_distance(x: Tensor, y: Tensor, matrix=False) -> Tensor:
        if not matrix:
            return 1 - cosine_similarity(x, y)

        x_norm = F.normalize(x, p=2, dim=1)
        y_norm = F.normalize(y, p=2, dim=1).transpose(0, 1)
        return 1 - torch.mm(x_norm, y_norm)

    @staticmethod
    def dot_product_distance(x: Tensor, y: Tensor, matrix=False) -> Tensor:
        return (
            -torch.einsum("id,jd->ij", x, y)
            if matrix
            else -torch.einsum("id,id->i", x, y)
        )
>>>>>>> 491fed79
<|MERGE_RESOLUTION|>--- conflicted
+++ resolved
@@ -8,75 +8,47 @@
     """The metric for the contrastive loss."""
 
     @staticmethod
-<<<<<<< HEAD
-    def euclidean(x: Tensor, y: Tensor) -> Tensor:
+    def euclidean(x: Tensor, y: Tensor, matrix=False) -> Tensor:
         """Compute euclidean distance
 
         Args:
             x: shape: (batch_size, ...)
             y: shape: (batch_size, ...)
-
+            matrix: flat to calculate distance matrix (all to all)
         Returns:
             Tensor: shape (batch_size, 1)
         """
-        return pairwise_distance(x, y, p=2)
-
-    @staticmethod
-    def manhattan(x: Tensor, y: Tensor) -> Tensor:
-        """Compute manhattan distance
-
-        Args:
-            x: shape: (batch_size, ...)
-            y: shape: (batch_size, ...)
-
-        Returns:
-            Tensor: shape (batch_size, 1)
-        """
-        return pairwise_distance(x, y, p=1)
-
-    @staticmethod
-    def cosine_distance(x: Tensor, y: Tensor) -> Tensor:
-        """Compute cosine distance
-
-        Args:
-            x: shape: (batch_size, ...)
-            y: shape: (batch_size, ...)
-
-        Returns:
-            Tensor: shape (batch_size, 1)
-        """
-
-        return 1 - cosine_similarity(x, y)
-
-    @staticmethod
-    def dot_product_distance(x: Tensor, y: Tensor) -> Tensor:
-        """Compute dot product distance
-
-        Dot product distance may have unexpected effects. Make sure you entirely
-        understand how it works itself, and with chosen loss function especially.
-
-        Args:
-            x: shape: (batch_size, ...)
-            y: shape: (batch_size, ...)
-
-        Returns:
-            Tensor: shape (batch_size, 1)
-        """
-        return -torch.einsum("id,jd->j", x, y)
-=======
-    def euclidean(x: Tensor, y: Tensor, matrix=False) -> Tensor:
         if not matrix:
             return pairwise_distance(x, y, p=2)
         raise NotImplementedError()
 
     @staticmethod
     def manhattan(x: Tensor, y: Tensor, matrix=False) -> Tensor:
+        """Compute manhattan distance
+
+        Args:
+            x: shape: (batch_size, ...)
+            y: shape: (batch_size, ...)
+            matrix: flat to calculate distance matrix (all to all)
+        Returns:
+            Tensor: shape (batch_size, 1)
+        """
         if not matrix:
             return pairwise_distance(x, y, p=1)
         raise NotImplementedError()
 
     @staticmethod
     def cosine_distance(x: Tensor, y: Tensor, matrix=False) -> Tensor:
+        """Compute cosine distance
+
+        Args:
+            x: shape: (batch_size, ...)
+            y: shape: (batch_size, ...)
+            matrix: flat to calculate distance matrix (all to all)
+        Returns:
+            Tensor: shape (batch_size, 1)
+        """
+
         if not matrix:
             return 1 - cosine_similarity(x, y)
 
@@ -86,9 +58,20 @@
 
     @staticmethod
     def dot_product_distance(x: Tensor, y: Tensor, matrix=False) -> Tensor:
+        """Compute dot product distance
+
+        Dot product distance may have unexpected effects. Make sure you entirely
+        understand how it works itself, and with chosen loss function especially.
+
+        Args:
+            x: shape: (batch_size, ...)
+            y: shape: (batch_size, ...)
+            matrix: flat to calculate distance matrix (all to all)
+        Returns:
+            Tensor: shape (batch_size, 1)
+        """
         return (
             -torch.einsum("id,jd->ij", x, y)
             if matrix
             else -torch.einsum("id,id->i", x, y)
-        )
->>>>>>> 491fed79
+        )