from torch import Tensor

from quaterion.loss.similarity_loss import SimilarityLoss


class PairwiseLoss(SimilarityLoss):
    """Base class for pairwise losses.

    Args:
        distance_metric_name: Name of the function, that returns a distance between two
            embeddings. The class SiameseDistanceMetric contains pre-defined metrics
            that can be used.
    """

    def __init__(self, distance_metric_name: str = "cosine_distance"):
        super(PairwiseLoss, self).__init__(distance_metric_name=distance_metric_name)

    def forward(
        self,
        embeddings: Tensor,
        pairs: Tensor,
        labels: Tensor,
        subgroups: Tensor,
    ) -> Tensor:
<<<<<<< HEAD
        """Compute loss value.

        Args:
            embeddings: shape: (batch_size, vector_length)
            pairs: shape: (2 * pairs_count,) - contains a list of known similarity pairs
                in batch
            labels: shape: (pairs_count,) - similarity of the pair
            subgroups: shape: (2 * pairs_count,) - subgroup ids of objects

        Returns:
            Tensor: zero-size tensor, loss value
=======
        """
        :param embeddings: shape: [batch_size x vector_length]
        :param pairs: shape: [pairs_count, 2] - contains a list of known
        similarity pairs in batch
        :param labels: shape: [pairs_count] - similarity of the pair
        :param subgroups: shape: [pairs_count x 2] - subgroup ids of objects
        :return:
>>>>>>> 491fed79
        """
        raise NotImplementedError()<|MERGE_RESOLUTION|>--- conflicted
+++ resolved
@@ -22,7 +22,6 @@
         labels: Tensor,
         subgroups: Tensor,
     ) -> Tensor:
-<<<<<<< HEAD
         """Compute loss value.
 
         Args:
@@ -34,14 +33,5 @@
 
         Returns:
             Tensor: zero-size tensor, loss value
-=======
-        """
-        :param embeddings: shape: [batch_size x vector_length]
-        :param pairs: shape: [pairs_count, 2] - contains a list of known
-        similarity pairs in batch
-        :param labels: shape: [pairs_count] - similarity of the pair
-        :param subgroups: shape: [pairs_count x 2] - subgroup ids of objects
-        :return:
->>>>>>> 491fed79
         """
         raise NotImplementedError()