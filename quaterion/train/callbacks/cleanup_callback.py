from typing import Optional

import pytorch_lightning as pl
from pytorch_lightning.trainer.states import TrainerFn

from quaterion.train.trainable_model import TrainableModel

<<<<<<< HEAD

try: # fix for version >= 1.9.0
=======
try:  # fix for version >= 1.9.0
    from pytorch_lightning.callbacks.base import Callback
except ImportError:
>>>>>>> 0a1de5cb
    from pytorch_lightning import Callback
except ImportError:
    from pytorch_lightning.callbacks.base import Callback


class CleanupCallback(Callback):
    def teardown(
        self,
        trainer: "pl.Trainer",
        pl_module: TrainableModel,
        stage: Optional[str] = None,
    ) -> None:
        if stage == TrainerFn.FITTING:
            # If encoders were wrapped, unwrap them
            pl_module.unwrap_cache()

            trainer.reset_train_val_dataloaders()
            # Restore Data Loaders if they were modified for cache
            train_dataloader = trainer.train_dataloader.loaders
            pl_module.setup_dataloader(train_dataloader)

            if trainer.val_dataloaders:
                for val_loader in trainer.val_dataloaders:
                    pl_module.setup_dataloader(val_loader)<|MERGE_RESOLUTION|>--- conflicted
+++ resolved
@@ -5,14 +5,8 @@
 
 from quaterion.train.trainable_model import TrainableModel
 
-<<<<<<< HEAD
 
-try: # fix for version >= 1.9.0
-=======
 try:  # fix for version >= 1.9.0
-    from pytorch_lightning.callbacks.base import Callback
-except ImportError:
->>>>>>> 0a1de5cb
     from pytorch_lightning import Callback
 except ImportError:
     from pytorch_lightning.callbacks.base import Callback
